--- conflicted
+++ resolved
@@ -54,11 +54,7 @@
 requires-python = '>=3.7'
 dependencies = [
     'typing-extensions>=4.2.0',
-<<<<<<< HEAD
-    'pydantic-core>=0.11.0',
-=======
     'pydantic-core>=0.11.1',
->>>>>>> 87a0ca1e
     'annotated-types>=0.4.0',
 ]
 optional-dependencies = { email = ['email-validator>=1.3.0'] }
